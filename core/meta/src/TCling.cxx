--- conflicted
+++ resolved
@@ -1054,34 +1054,26 @@
    std::vector<std::string> clingArgsStorage;
    clingArgsStorage.push_back("cling4root");
 
-   std::string interpInclude;
    // rootcling sets its arguments through TROOT::GetExtraInterpreterArgs().
    if (!fromRootCling) {
       ROOT::TMetaUtils::SetPathsForRelocatability(clingArgsStorage);
 
-<<<<<<< HEAD
-      interpInclude = TROOT::GetEtcDir();
+      // Add -I early so ASTReader can find the headers.
+      std::string interpInclude = TROOT::GetEtcDir();
       clingArgsStorage.push_back("-I" + interpInclude);
-
-      std::string pchFilename = interpInclude + "/allDict.cxx.pch";
-=======
-      // Add -I early so ASTReader can find the headers.
-      std::string interpInclude = ROOT::TMetaUtils::GetInterpreterExtraIncludePath(false);
-      clingArgsStorage.push_back(interpInclude);
 
       // Add include path to etc/cling. FIXME: This is a short term solution. The
       // llvm/clang header files shouldn't be there at all. We have to get rid of
       // that dependency and avoid copying the header files.
-      clingArgsStorage.push_back(interpInclude + "/cling");
+      clingArgsStorage.push_back("-I" + interpInclude + "/cling");
 
       // Add the root include directory and etc/ to list searched by default.
-      clingArgsStorage.push_back(std::string("-I") + ROOT::TMetaUtils::GetROOTIncludeDir(false));
+      clingArgsStorage.push_back(std::string("-I") + TROOT::GetIncludeDir());
 
       // Add the current path to the include path
       // TCling::AddIncludePath(".");
 
-      std::string pchFilename = interpInclude.substr(2) + "/allDict.cxx.pch";
->>>>>>> e024758b
+      std::string pchFilename = interpInclude + "/allDict.cxx.pch";
       if (gSystem->Getenv("ROOT_PCH")) {
          pchFilename = gSystem->Getenv("ROOT_PCH");
       }
@@ -1122,21 +1114,6 @@
 
    if (!fromRootCling) {
       fInterpreter->installLazyFunctionCreator(llvmLazyFunctionCreator);
-<<<<<<< HEAD
-
-      // Add include path to etc/cling. FIXME: This is a short term solution. The
-      // llvm/clang header files shouldn't be there at all. We have to get rid of
-      // that dependency and avoid copying the header files.
-      // Use explicit TCling::AddIncludePath() to avoid vtable: we're in the c'tor!
-      TCling::AddIncludePath((interpInclude + "/cling").c_str());
-
-      // Add the current path to the include path
-      // TCling::AddIncludePath(".");
-
-      // Add the root include directory and etc/ to list searched by default.
-      TCling::AddIncludePath(TROOT::GetIncludeDir());
-=======
->>>>>>> e024758b
    }
 
    // Don't check whether modules' files exist.
